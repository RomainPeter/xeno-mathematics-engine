[build-system]
requires = ["hatchling>=1.25"]
build-backend = "hatchling.build"

[project]
name = "xme"
version = "0.0.1"
description = "Xeno-Math Engine — Proofengine Discovery CLI"
readme = "README.md"
requires-python = ">=3.11"
authors = [{ name = "Romain Peter" }]
dependencies = [
  "pydantic>=2.7",
  "typer>=0.12",
  "orjson>=3.9",
  "networkx>=3.2",
  "rich>=13.7",
]

[project.scripts]
<<<<<<< HEAD
xme = "xme.cli.main:app"
=======
pefc = "pefc.cli:app"
bfk = "cli.bfk:app"

[project.optional-dependencies]
dev = [
    "pytest>=7.0.0",
    "pytest-cov>=4.0.0",
    "black>=23.0.0",
    "isort>=5.12.0",
    "flake8>=6.0.0",
    "mypy>=1.0.0",
    "bandit>=1.7.0",
    "radon>=6.0.0",
]
>>>>>>> a453a3d2

[tool.ruff]
line-length = 100

[tool.black]
line-length = 100

[tool.pytest.ini_options]
addopts = "-q"

[tool.hatch.build.targets.wheel]
packages = ["src/xme"]

[tool.bandit]
exclude_dirs = ["tests", "test_*"]
skips = ["B101", "B601"]<|MERGE_RESOLUTION|>--- conflicted
+++ resolved
@@ -18,24 +18,7 @@
 ]
 
 [project.scripts]
-<<<<<<< HEAD
 xme = "xme.cli.main:app"
-=======
-pefc = "pefc.cli:app"
-bfk = "cli.bfk:app"
-
-[project.optional-dependencies]
-dev = [
-    "pytest>=7.0.0",
-    "pytest-cov>=4.0.0",
-    "black>=23.0.0",
-    "isort>=5.12.0",
-    "flake8>=6.0.0",
-    "mypy>=1.0.0",
-    "bandit>=1.7.0",
-    "radon>=6.0.0",
-]
->>>>>>> a453a3d2
 
 [tool.ruff]
 line-length = 100
